from datetime import timedelta
import time
import data # data.check_rate_limits, data.record_api_call, data.add_notification, data.generate_readable_timestamp
from google import genai
import google.api_core.exceptions # For more specific API error handling
import google.auth.exceptions # For authentication errors
# Using genai.types directly is often cleaner if 'types' is not extensively used standalone.
# from google.generativeai import types # Original
# google.generativeai.types.BlockedPromptException is referenced later via genai.types.BlockedPromptException.
import gemini_config

# Cycle times for subscriptions
CYCLE_TIMES = {
    "daily": timedelta(days=1),
    "weekly": timedelta(weeks=1),
    "monthly": timedelta(days=30),
}


def process_comment_command(comment_author, command_parts):
    command = command_parts[0].lower().lstrip("!")
    sender = data.fix_name(comment_author)
    ts = data.generate_readable_timestamp()

    if command == "s":
        if len(command_parts) != 3:
            data.add_notification(sender, f"{ts} - Invalid s command format. Use s [user] [amount].")
            return
        receiver = data.fix_name(command_parts[1])
        try:
            amount = round(float(command_parts[2]), 1)
        except ValueError:
            data.add_notification(sender, f"{ts} - Invalid amount for !s command.")
            return
        if sender == receiver:
            data.add_notification(sender, f"{ts} - You cannot send bits to yourself.")
            return
        if amount <= 0:
            data.add_notification(sender, f"{ts} - Amount must be positive for !s command.")
            return
        sender_balance = data.get_balance(sender)
        if sender_balance < amount:
            data.add_notification(sender, f"{ts} - Insufficient balance ({sender_balance:.1f} bits) to send {amount:.1f} bits to {receiver}.")
            return
        receiver_balance = data.get_balance(receiver)
        data.set_balance(sender, sender_balance - amount)
        data.set_balance(receiver, receiver_balance + amount)
        data.save_transaction(sender, receiver, amount)
        data.add_notification(receiver, f"{ts} - {sender} gave you {amount:.1f} bits via comment!")
        data.add_notification(sender, f"{ts} - You gave {amount:.1f} bits to {receiver} via comment. Your new balance: {data.get_balance(sender):.1f}")
        print(f"Processed s command: {sender} sent {amount} to {receiver}")

    elif command == "sub":
        if len(command_parts) != 4:
            data.add_notification(sender, f"{ts} - Invalid sub command format. Use sub [user] [amount] [daily/weekly/monthly].")
            return
        payee = data.fix_name(command_parts[1])
        try:
            amount = round(float(command_parts[2]), 1)
        except ValueError:
            data.add_notification(sender, f"{ts} - Invalid amount for !sub command.")
            return
        cycle_type = command_parts[3].lower()
        if cycle_type not in CYCLE_TIMES:
            data.add_notification(sender, f"{ts} - Invalid cycle type for !sub. Use daily, weekly, or monthly.")
            return
        if sender == payee:
            data.add_notification(sender, f"{ts} - You cannot subscribe to yourself.")
            return
        if amount <= 0:
            data.add_notification(sender, f"{ts} - Subscription amount must be positive.")
            return
        sender_balance = data.get_balance(sender)
        if sender_balance < amount:
            data.add_notification(sender, f"{ts} - Insufficient balance ({sender_balance:.1f} bits) for initial subscription payment of {amount:.1f} bits to {payee}.")
            return
        receiver_balance = data.get_balance(payee)
        data.set_balance(sender, sender_balance - amount)
        data.set_balance(payee, receiver_balance + amount)
        data.save_transaction(sender, payee, amount)
        current_time = int(time.time())
        cycle_seconds = CYCLE_TIMES[cycle_type].total_seconds()
        next_payment_timestamp = current_time + cycle_seconds
        data.add_subscription(sender, payee, amount, cycle_type, current_time, next_payment_timestamp)
        data.add_notification(payee, f"{ts} - {sender} subscribed to pay you {amount:.1f} bits every {cycle_type}!")
        data.add_notification(sender, f"{ts} - You subscribed to pay {payee} {amount:.1f} bits every {cycle_type}. Your new balance: {data.get_balance(sender):.1f}")
        print(f"Processed sub command: {sender} subscribed to {payee} for {amount} {cycle_type}")

    elif command == "can":
        if len(command_parts) != 2:
            data.add_notification(sender, f"{ts} - Invalid can command format. Use can [user].")
            return
        payee_to_cancel = data.fix_name(command_parts[1])
        if data.remove_subscription(sender, payee_to_cancel):
            data.add_notification(payee_to_cancel, f"{ts} - {sender} cancelled their subscription to pay you.")
            data.add_notification(sender, f"{ts} - You cancelled your subscription to pay {payee_to_cancel}.")
            print(f"Processed can command: {sender} cancelled subscription to {payee_to_cancel}")
        else:
            data.add_notification(sender, f"{ts} - No active subscription found for {payee_to_cancel} from your account.")

    elif command == "canall":
        if len(command_parts) != 1:
            data.add_notification(sender, f"{ts} - Invalid canall command format. Use canall.")
            return
        removed_payees = data.remove_all_subscriptions_by_payer(sender)
        if removed_payees:
            for payee in removed_payees:
                data.add_notification(payee, f"{ts} - {sender} cancelled their subscription to pay you.")
            data.add_notification(sender, f"{ts} - You cancelled all your active subscriptions ({', '.join(removed_payees)}).")
            print(f"Processed canall command: {sender} cancelled all subscriptions.")
        else:
            data.add_notification(sender, f"{ts} - You have no active subscriptions to cancel.")

    elif command == "found":
        if len(command_parts) != 2:
            data.add_notification(sender, f"{ts} - Invalid found command format. Use found [initial_amount].")
            return
        try:
            initial_amount = round(float(command_parts[1]), 1)
        except ValueError:
            data.add_notification(sender, f"{ts} - Invalid initial amount for !found command.")
            return
        if initial_amount <= 0:
            data.add_notification(sender, f"{ts} - Initial amount for company must be positive.")
            return
        company_name = sender + "company"
        if data.get_company_data(company_name) is not None:
            data.add_notification(sender, f"{ts} - You already own a company: {company_name}. You cannot found another one.")
            return
        sender_balance = data.get_balance(sender)
        if sender_balance < initial_amount:
            data.add_notification(sender, f"{ts} - Insufficient balance ({sender_balance:.1f} bits) to fund your new company with {initial_amount:.1f} bits.")
            return
        data.set_balance(sender, sender_balance - initial_amount)
        data.set_balance(company_name, initial_amount)
        data.save_transaction(sender, company_name, initial_amount)
        if data.add_company(company_name, sender):
            data.add_notification(sender, f"{ts} - You founded a new company: {company_name} with {initial_amount:.1f} bits! Your personal balance: {data.get_balance(sender):.1f}")
            print(f"Processed found command: {sender} founded {company_name} with {initial_amount} bits.")
        else:
            data.add_notification(sender, f"{ts} - Failed to create company {company_name}. It might already exist.")

    elif command == "add":
        if len(command_parts) != 3:
            data.add_notification(sender, f"{ts} - Invalid add command format. Use add [company_name] [username_to_add].")
            return
        company_name_arg = data.fix_name(command_parts[1])
        user_to_add = data.fix_name(command_parts[2])
        company_data = data.get_company_data(company_name_arg)
        if company_data is None:
            data.add_notification(sender, f"{ts} - Company '{company_name_arg}' not found.")
            return
        if not data.is_company_member(company_name_arg, sender):
            data.add_notification(sender, f"{ts} - You are not an authorized member of '{company_name_arg}'.")
            return
        if user_to_add in company_data["members"]:
            data.add_notification(sender, f"{ts} - {user_to_add} is already a member of '{company_name_arg}'.")
            return
        if data.add_company_member(company_name_arg, user_to_add):
            data.add_notification(sender, f"{ts} - You added {user_to_add} to '{company_name_arg}'.")
            data.add_notification(user_to_add, f"{ts} - You have been added as an authorized member to company '{company_name_arg}' by {sender}!")
            print(f"Processed add command: {sender} added {user_to_add} to {company_name_arg}.")
        else:
            data.add_notification(sender, f"{ts} - Failed to add {user_to_add} to '{company_name_arg}'.")

    elif command == "sendco":
        if len(command_parts) != 4:
            data.add_notification(sender, f"{ts} - Invalid sendco command format. Use sendco [company_name] [recipient] [amount].")
            return
        company_name_arg = data.fix_name(command_parts[1])
        recipient = data.fix_name(command_parts[2])
        try:
            amount = round(float(command_parts[3]), 1)
        except ValueError:
            data.add_notification(sender, f"{ts} - Invalid amount for !sendco command.")
            return
        if amount <= 0:
            data.add_notification(sender, f"{ts} - Amount must be positive for !sendco command.")
            return
        if sender == recipient:
            data.add_notification(sender, f"{ts} - You cannot send bits to yourself from a company account.")
            return
        company_data = data.get_company_data(company_name_arg)
        if company_data is None:
            data.add_notification(sender, f"{ts} - Company '{company_name_arg}' not found.")
            return
        if not data.is_company_member(company_name_arg, sender):
            data.add_notification(sender, f"{ts} - You are not an authorized member of '{company_name_arg}' to send funds.")
            return
        company_balance = data.get_balance(company_name_arg)
        if company_balance < amount:
            data.add_notification(sender, f"{ts} - Company '{company_name_arg}' has insufficient balance ({company_balance:.1f} bits) to send {amount:.1f} bits to {recipient}.")
            return
        recipient_balance = data.get_balance(recipient)
        data.set_balance(company_name_arg, company_balance - amount)
        data.set_balance(recipient, recipient_balance + amount)
        data.save_transaction(company_name_arg, recipient, amount)
        data.add_notification(recipient, f"{ts} - Company '{company_name_arg}' sent you {amount:.1f} bits!")
        data.add_notification(sender, f"{ts} - You sent {amount:.1f} bits from '{company_name_arg}' to {recipient}. Company balance: {data.get_balance(company_name_arg):.1f}")
        print(f"Processed sendco command: {sender} sent {amount} from {company_name_arg} to {recipient}.")


def comment_listener_thread(project):
    while True:
        try:
            print("Checking for new comments...")
            comments = project.comments(limit=30)
            for comment in reversed(comments):
                if not data.is_comment_processed(comment.id):
                    content = comment.content
                    author = comment.author_name
                    command_parts = content.strip().split(" ")
                    if not command_parts or not command_parts[0]:
                        data.add_processed_comment(comment.id)
                        continue
                    first_word = command_parts[0].lower()
                    clean_word = first_word.lstrip("!")
                    clean_word = first_word.lstrip("!")
                    # Updated list of known commands for direct processing
                    known_direct_commands = ["s", "sub", "can", "canall", "found", "add", "sendco"]

                    if clean_word in known_direct_commands:
                        print(f"Found direct command '{content}' from {author} (ID: {comment.id})")
                        # command_parts already includes the command with '!' (e.g., ['!s', 'user', '10'])
                        # or without '!' if lstrip removed it and it was just 's'.
                        # process_comment_command expects '!command' as first part.
                        # Ensure first part has '!' if it was stripped by clean_word logic.
                        # Original command_parts[0] is like '!s' or 's'.
                        # process_comment_command internally lstrips '!' again.
                        # So, it's robust to either ['!s', 'user', '10'] or ['s', 'user', '10'] if first_word was 's'.
                        # However, our clean_word logic means command_parts[0] might be just 's'.
                        # Let's ensure process_comment_command receives it as it expects.
                        # The original `command_parts` is `['!s', 'user', '10']`.
                        # `process_comment_command` does `command_parts[0].lower().lstrip("!")`.
                        # So, passing `command_parts` directly is correct.
                        process_comment_command(author, command_parts)
                        data.add_processed_comment(comment.id)
                    elif clean_word == "n":
                        if len(command_parts) > 1: # e.g., ['!n', 'send', '10', 'to', 'user']
                            natural_input = " ".join(command_parts[1:])
                            print(f"Found natural language command '!n {natural_input}' from {author} (ID: {comment.id})")
                            process_natural_language_command(author, natural_input)
                            data.add_processed_comment(comment.id)
                        else: # Malformed !n command, e.g., just ['!n']
                            ts = data.generate_readable_timestamp()
                            # Ensure author's name is fixed for notification consistency
                            data.add_notification(data.fix_name(author), f"{ts} - Invalid !n command format. Use: !n [your natural language instruction].")
                            data.add_processed_comment(comment.id) # Mark as processed to avoid retrying
                    else:
                        # If it's not a known direct command and not '!n',
                        # and it started with '!', it's an unknown command.
                        # Otherwise, it's just a regular comment not intended for the bot.
                        if first_word.startswith("!"):
                             print(f"Unknown command '{content}' from {author} (ID: {comment.id}). Marked as processed.")
                        # Always mark as processed to prevent re-evaluation in next cycle.
                        data.add_processed_comment(comment.id)
        except Exception as e:
            print(f"Error in comment listener: {e}")
        time.sleep(1)


def subscription_processor_thread():
    while True:
        try:
            current_time = int(time.time())
            subscriptions = data._subscriptions_load()
            updated_subscriptions = []
            for sub in subscriptions:
                payer = sub["payer"]
                payee = sub["payee"]
                amount = sub["amount"]
                cycle_type = sub["cycle"]
                next_payment_timestamp = sub["next_payment_timestamp"]
                if current_time >= next_payment_timestamp:
                    print(f"Subscription payment due: {payer} to {payee} for {amount} ({cycle_type})")
                    payer_balance = data.get_balance(payer)
                    if payer_balance >= amount:
                        receiver_balance = data.get_balance(payee)
                        data.set_balance(payer, payer_balance - amount)
                        data.set_balance(payee, receiver_balance + amount)
                        data.save_transaction(payer, payee, amount)
                        ts = data.generate_readable_timestamp()
                        data.add_notification(payee, f"{ts} - {payer} paid you {amount:.1f} bits for your {cycle_type} subscription!")
                        data.add_notification(payer, f"{ts} - You paid {amount:.1f} bits to {payee} for your {cycle_type} subscription. Your new balance: {data.get_balance(payer):.1f}")
                        cycle_seconds = CYCLE_TIMES[cycle_type].total_seconds()
                        sub["last_paid_timestamp"] = current_time
                        sub["next_payment_timestamp"] = current_time + cycle_seconds
                        print(f"Payment successful: {payer} to {payee}. Next payment due: {time.strftime('%Y-%m-%d %H:%M:%S', time.localtime(sub['next_payment_timestamp']))}")
                    else:
                        ts = data.generate_readable_timestamp()
                        data.add_notification(payer, f"{ts} - Your subscription payment of {amount:.1f} bits to {payee} failed due to insufficient balance. Subscription cancelled.")
                        data.add_notification(payee, f"{ts} - {payer}'s subscription payment of {amount:.1f} bits failed due to insufficient balance. Subscription cancelled.")
                        print(f"Payment failed: {payer} to {payee}. Insufficient balance. Subscription cancelled.")
                        continue
                updated_subscriptions.append(sub)
            data._subscriptions_save(updated_subscriptions)
        except Exception as e:
            print(f"Error in subscription processor: {e}")
        time.sleep(60)


def get_gemini_command_response(natural_language_input: str, model_name: str, api_key: str) -> str | None:
    """
    Gets a command response from the Gemini API based on natural language input.

    Args:
        natural_language_input: The user's input in natural language.
        model_name: The name of the Gemini model to use.
        api_key: The Gemini API key.

    Returns:
        The command string from Gemini, or None if an error occurs or no command is found.
    """
    try:
        # Initialize the Gemini client
        client = genai.Client(api_key=api_key)

<<<<<<< HEAD
        # Build the configuration for the Gemini API call. According to the
        # current Gemini API documentation, generation parameters and the system
        # instruction are provided via a `GenerateContentConfig` object.
        config = genai.types.GenerateContentConfig(
            system_instruction=gemini_config.SYSTEM_INSTRUCTION,
            candidate_count=1
        )

        # Invoke the model using the client with the constructed config.
        response = client.models.generate_content(
            model=model_name,
            contents=[natural_language_input],
            config=config
=======
        # Create the GenerateContentConfig object including system_instruction,
        # following the official Gemini API documentation.
        request_config = genai.types.GenerateContentConfig(
            system_instruction=gemini_config.SYSTEM_INSTRUCTION
        )

        # Invoke the model using the client with the configuration
        response = client.models.generate_content(
            model=model_name,  # Pass model_name directly
            contents=[natural_language_input],
            config=request_config  # Pass the GenerateContentConfig object to the 'config' parameter
>>>>>>> 62f1ddf3
        )

        if response.candidates:
            candidate = response.candidates[0]
            if candidate.content and candidate.content.parts:
                response_text = "".join(part.text for part in candidate.content.parts if hasattr(part, 'text'))
                if response_text:
                    return response_text.strip()
                else:
                    finish_reason_enum = genai.types.Candidate.FinishReason
                    if candidate.finish_reason != finish_reason_enum.STOP:
                         print(f"Warning: Gemini response candidate for {model_name} finished due to: {candidate.finish_reason.name}")
                    else:
                         print(f"Warning: Gemini response candidate for {model_name} has part but no text, finish_reason: {candidate.finish_reason.name}.")
                    return None
            elif hasattr(response, 'text') and response.text: # Fallback
                 return response.text.strip()
            else:
                print(f"Warning: Gemini response for {model_name} has candidates but no parsable text content.")
                return None
        else:
            if hasattr(response, 'prompt_feedback') and response.prompt_feedback.block_reason:
                print(f"Warning: Gemini API request for {model_name} was blocked. Reason: {response.prompt_feedback.block_reason.name}")
            else:
                print(f"Warning: Gemini response for {model_name} has no candidates.")
            return None

    # Specific exception for blocked prompts from google.generativeai library
    except genai.types.BlockedPromptException as e: # This was specified as likely correct
        print(f"Gemini API request for {model_name} blocked due to prompt: {e}")
        return None
    # Catching PermissionDeniedError if it's part of genai.exceptions or genai.types
    # This requires knowing the actual structure of the genai library's exceptions.
    # Assuming 'PermissionDeniedError' and 'GoogleAPIError' are common names.
    # If these are not found in genai's namespace directly, they will be caught by broader exceptions.

    # Attempt to catch specific exceptions from the genai library if they exist
    # Note: The exact names and locations (e.g., genai.exceptions.PermissionDeniedError) are assumed here.
    # If these specific types are not defined in the version of 'google-generativeai' being used,
    # these blocks may not catch as intended, and errors would fall to broader handlers.

    # Let's use a try-catch for the specific genai exceptions if their path is uncertain.
    # This is still a bit of a guess. A better way is to know the exact exception types.
    # For now, relying on the prompt's guidance towards google.api_core.exceptions as robust fallbacks.

    # Specific Google / Gemini API related errors
    except google.api_core.exceptions.PermissionDenied as e:
        print(f"Gemini API request for {model_name} failed due to permission denied (google.api_core): {e}")
        return None
    except google.api_core.exceptions.InvalidArgument as e: # Often, API errors manifest as InvalidArgument
        print(f"Gemini API request for {model_name} failed due to invalid argument (e.g., model name, settings): {e}")
        return None
    except google.api_core.exceptions.GoogleAPICallError as e: # General Google API error
        print(f"A Google API Call Error occurred with Gemini model {model_name}: {e}")
        return None
    except google.auth.exceptions.RefreshError as e: # For auth specific issues like token expiry
        print(f"Authentication error for Gemini API ({model_name}), potentially a token refresh error: {e}")
        return None
    # General catch-all for other unexpected errors
    except Exception as e:
        print(f"An unexpected error of type {type(e).__name__} occurred during Gemini API call for {model_name}: {e}")
        return None


def process_natural_language_command(comment_author: str, natural_language_input: str):
    """
    Processes a natural language command by trying available Gemini models.
    """
    author_name_fixed = data.fix_name(comment_author) # Use fixed name for rate limiting and notifications

    for model_config in gemini_config.get_model_configs():
        model_name = model_config['name']

        can_use_model = data.check_rate_limits(author_name_fixed, model_name)

        if can_use_model:
            print(f"Attempting to use model: {model_name} for user {author_name_fixed} for input: '{natural_language_input}'")
            # Ensure GEMINI_API_KEY is correctly passed; it's defined in gemini_config
            gemini_response_text = get_gemini_command_response(natural_language_input, model_name, gemini_config.GEMINI_API_KEY)

            if gemini_response_text is not None and gemini_response_text.strip():
                data.record_api_call(author_name_fixed, model_name)
                potential_commands = gemini_response_text.strip().split('\n')

                if not potential_commands or not potential_commands[0].strip():
                    ts = data.generate_readable_timestamp()
                    data.add_notification(author_name_fixed, f"{ts} - Your natural language command was processed by {model_name} but resulted in no specific action.")
                    print(f"User {author_name_fixed}, model {model_name}: NL command processed, no action from AI output '{gemini_response_text}'.")
                    return # Successfully processed by AI, but no command output.

                executed_at_least_one = False
                known_commands = ["s", "sub", "can", "canall", "found", "add", "sendco"]

                for cmd_line in potential_commands:
                    cmd_line = cmd_line.strip()
                    if cmd_line:
                        gemini_command_parts = cmd_line.split(" ")
                        if not gemini_command_parts: continue

                        actual_command_keyword = gemini_command_parts[0].lower()

                        if actual_command_keyword in known_commands:
                            print(f"User {author_name_fixed}, model {model_name}: Executing AI generated command: !{actual_command_keyword} {' '.join(gemini_command_parts[1:])}")
                            # process_comment_command expects the author name and the full command parts list
                            # where the first part is the command including "!"
                            process_comment_command(comment_author, [f"!{actual_command_keyword}"] + gemini_command_parts[1:])
                            executed_at_least_one = True
                        else:
                            ts = data.generate_readable_timestamp()
                            error_msg = f"{ts} - Skipped unknown command from AI ({model_name}): '{cmd_line}'."
                            print(error_msg) # Also print to server log for debugging
                            data.add_notification(author_name_fixed, error_msg)

                if executed_at_least_one:
                    # Optionally, notify user that command from AI was run
                    # ts = data.generate_readable_timestamp()
                    # data.add_notification(author_name_fixed, f"{ts} - Your natural language command was successfully executed by {model_name}.")
                    return # Stop trying other models if commands were processed
                elif not executed_at_least_one and potential_commands and potential_commands[0].strip():
                    # AI returned something, but it wasn't a runnable command (e.g. just text, or unknown command)
                    ts = data.generate_readable_timestamp()
                    msg = f"{ts} - AI ({model_name}) processed your request but didn't return a recognized command. AI Output: '{gemini_response_text}'"
                    data.add_notification(author_name_fixed, msg)
                    print(f"User {author_name_fixed}, model {model_name}: AI output not a recognized command: '{gemini_response_text}'.")
                    return # Handled by this model, even if not runnable.
            else: # Gemini returned None or empty string
                print(f"Model {model_name} returned no valid response or an empty response for user {author_name_fixed}. Response: '{gemini_response_text}'")
                # Optionally notify user model failed, or just try next model silently
                # ts = data.generate_readable_timestamp()
                # data.add_notification(author_name_fixed, f"{ts} - Model {model_name} could not process your request at this time.")
                # Continue to the next model (fallback)
        else:
            print(f"Rate limit check failed for user {author_name_fixed}, model {model_name}.")

    # If loop finishes, all models failed or were rate-limited
    ts = data.generate_readable_timestamp()
    final_msg = f"{ts} - Sorry, your natural language command could not be processed at this time. All models are currently unavailable or rate-limited."
    data.add_notification(author_name_fixed, final_msg)
    print(f"User {author_name_fixed}: All models failed or rate-limited for NL command: '{natural_language_input}'.")<|MERGE_RESOLUTION|>--- conflicted
+++ resolved
@@ -1,9 +1,9 @@
 from datetime import timedelta
 import time
-import data # data.check_rate_limits, data.record_api_call, data.add_notification, data.generate_readable_timestamp
+import data  # data.check_rate_limits, data.record_api_call, data.add_notification, data.generate_readable_timestamp
 from google import genai
-import google.api_core.exceptions # For more specific API error handling
-import google.auth.exceptions # For authentication errors
+import google.api_core.exceptions  # For more specific API error handling
+import google.auth.exceptions  # For authentication errors
 # Using genai.types directly is often cleaner if 'types' is not extensively used standalone.
 # from google.generativeai import types # Original
 # google.generativeai.types.BlockedPromptException is referenced later via genai.types.BlockedPromptException.
@@ -215,44 +215,26 @@
                         continue
                     first_word = command_parts[0].lower()
                     clean_word = first_word.lstrip("!")
-                    clean_word = first_word.lstrip("!")
                     # Updated list of known commands for direct processing
                     known_direct_commands = ["s", "sub", "can", "canall", "found", "add", "sendco"]
 
                     if clean_word in known_direct_commands:
                         print(f"Found direct command '{content}' from {author} (ID: {comment.id})")
-                        # command_parts already includes the command with '!' (e.g., ['!s', 'user', '10'])
-                        # or without '!' if lstrip removed it and it was just 's'.
-                        # process_comment_command expects '!command' as first part.
-                        # Ensure first part has '!' if it was stripped by clean_word logic.
-                        # Original command_parts[0] is like '!s' or 's'.
-                        # process_comment_command internally lstrips '!' again.
-                        # So, it's robust to either ['!s', 'user', '10'] or ['s', 'user', '10'] if first_word was 's'.
-                        # However, our clean_word logic means command_parts[0] might be just 's'.
-                        # Let's ensure process_comment_command receives it as it expects.
-                        # The original `command_parts` is `['!s', 'user', '10']`.
-                        # `process_comment_command` does `command_parts[0].lower().lstrip("!")`.
-                        # So, passing `command_parts` directly is correct.
                         process_comment_command(author, command_parts)
                         data.add_processed_comment(comment.id)
                     elif clean_word == "n":
-                        if len(command_parts) > 1: # e.g., ['!n', 'send', '10', 'to', 'user']
+                        if len(command_parts) > 1:  # e.g., ['!n', 'send', '10', 'to', 'user']
                             natural_input = " ".join(command_parts[1:])
                             print(f"Found natural language command '!n {natural_input}' from {author} (ID: {comment.id})")
                             process_natural_language_command(author, natural_input)
                             data.add_processed_comment(comment.id)
-                        else: # Malformed !n command, e.g., just ['!n']
+                        else:  # Malformed !n command, e.g., just ['!n']
                             ts = data.generate_readable_timestamp()
-                            # Ensure author's name is fixed for notification consistency
                             data.add_notification(data.fix_name(author), f"{ts} - Invalid !n command format. Use: !n [your natural language instruction].")
-                            data.add_processed_comment(comment.id) # Mark as processed to avoid retrying
+                            data.add_processed_comment(comment.id)  # Mark as processed to avoid retrying
                     else:
-                        # If it's not a known direct command and not '!n',
-                        # and it started with '!', it's an unknown command.
-                        # Otherwise, it's just a regular comment not intended for the bot.
                         if first_word.startswith("!"):
-                             print(f"Unknown command '{content}' from {author} (ID: {comment.id}). Marked as processed.")
-                        # Always mark as processed to prevent re-evaluation in next cycle.
+                            print(f"Unknown command '{content}' from {author} (ID: {comment.id}). Marked as processed.")
                         data.add_processed_comment(comment.id)
         except Exception as e:
             print(f"Error in comment listener: {e}")
@@ -312,24 +294,6 @@
         The command string from Gemini, or None if an error occurs or no command is found.
     """
     try:
-        # Initialize the Gemini client
-        client = genai.Client(api_key=api_key)
-
-<<<<<<< HEAD
-        # Build the configuration for the Gemini API call. According to the
-        # current Gemini API documentation, generation parameters and the system
-        # instruction are provided via a `GenerateContentConfig` object.
-        config = genai.types.GenerateContentConfig(
-            system_instruction=gemini_config.SYSTEM_INSTRUCTION,
-            candidate_count=1
-        )
-
-        # Invoke the model using the client with the constructed config.
-        response = client.models.generate_content(
-            model=model_name,
-            contents=[natural_language_input],
-            config=config
-=======
         # Create the GenerateContentConfig object including system_instruction,
         # following the official Gemini API documentation.
         request_config = genai.types.GenerateContentConfig(
@@ -337,11 +301,11 @@
         )
 
         # Invoke the model using the client with the configuration
+        client = genai.Client(api_key=api_key)
         response = client.models.generate_content(
-            model=model_name,  # Pass model_name directly
+            model=model_name,
             contents=[natural_language_input],
-            config=request_config  # Pass the GenerateContentConfig object to the 'config' parameter
->>>>>>> 62f1ddf3
+            config=request_config
         )
 
         if response.candidates:
@@ -353,12 +317,12 @@
                 else:
                     finish_reason_enum = genai.types.Candidate.FinishReason
                     if candidate.finish_reason != finish_reason_enum.STOP:
-                         print(f"Warning: Gemini response candidate for {model_name} finished due to: {candidate.finish_reason.name}")
+                        print(f"Warning: Gemini response candidate for {model_name} finished due to: {candidate.finish_reason.name}")
                     else:
-                         print(f"Warning: Gemini response candidate for {model_name} has part but no text, finish_reason: {candidate.finish_reason.name}.")
+                        print(f"Warning: Gemini response candidate for {model_name} has part but no text, finish_reason: {candidate.finish_reason.name}.")
                     return None
-            elif hasattr(response, 'text') and response.text: # Fallback
-                 return response.text.strip()
+            elif hasattr(response, 'text') and response.text:  # Fallback
+                return response.text.strip()
             else:
                 print(f"Warning: Gemini response for {model_name} has candidates but no parsable text content.")
                 return None
@@ -369,38 +333,21 @@
                 print(f"Warning: Gemini response for {model_name} has no candidates.")
             return None
 
-    # Specific exception for blocked prompts from google.generativeai library
-    except genai.types.BlockedPromptException as e: # This was specified as likely correct
+    except genai.types.BlockedPromptException as e:
         print(f"Gemini API request for {model_name} blocked due to prompt: {e}")
         return None
-    # Catching PermissionDeniedError if it's part of genai.exceptions or genai.types
-    # This requires knowing the actual structure of the genai library's exceptions.
-    # Assuming 'PermissionDeniedError' and 'GoogleAPIError' are common names.
-    # If these are not found in genai's namespace directly, they will be caught by broader exceptions.
-
-    # Attempt to catch specific exceptions from the genai library if they exist
-    # Note: The exact names and locations (e.g., genai.exceptions.PermissionDeniedError) are assumed here.
-    # If these specific types are not defined in the version of 'google-generativeai' being used,
-    # these blocks may not catch as intended, and errors would fall to broader handlers.
-
-    # Let's use a try-catch for the specific genai exceptions if their path is uncertain.
-    # This is still a bit of a guess. A better way is to know the exact exception types.
-    # For now, relying on the prompt's guidance towards google.api_core.exceptions as robust fallbacks.
-
-    # Specific Google / Gemini API related errors
     except google.api_core.exceptions.PermissionDenied as e:
         print(f"Gemini API request for {model_name} failed due to permission denied (google.api_core): {e}")
         return None
-    except google.api_core.exceptions.InvalidArgument as e: # Often, API errors manifest as InvalidArgument
+    except google.api_core.exceptions.InvalidArgument as e:
         print(f"Gemini API request for {model_name} failed due to invalid argument (e.g., model name, settings): {e}")
         return None
-    except google.api_core.exceptions.GoogleAPICallError as e: # General Google API error
+    except google.api_core.exceptions.GoogleAPICallError as e:
         print(f"A Google API Call Error occurred with Gemini model {model_name}: {e}")
         return None
-    except google.auth.exceptions.RefreshError as e: # For auth specific issues like token expiry
+    except google.auth.exceptions.RefreshError as e:
         print(f"Authentication error for Gemini API ({model_name}), potentially a token refresh error: {e}")
         return None
-    # General catch-all for other unexpected errors
     except Exception as e:
         print(f"An unexpected error of type {type(e).__name__} occurred during Gemini API call for {model_name}: {e}")
         return None
@@ -410,7 +357,7 @@
     """
     Processes a natural language command by trying available Gemini models.
     """
-    author_name_fixed = data.fix_name(comment_author) # Use fixed name for rate limiting and notifications
+    author_name_fixed = data.fix_name(comment_author)  # Use fixed name for rate limiting and notifications
 
     for model_config in gemini_config.get_model_configs():
         model_name = model_config['name']
@@ -419,7 +366,6 @@
 
         if can_use_model:
             print(f"Attempting to use model: {model_name} for user {author_name_fixed} for input: '{natural_language_input}'")
-            # Ensure GEMINI_API_KEY is correctly passed; it's defined in gemini_config
             gemini_response_text = get_gemini_command_response(natural_language_input, model_name, gemini_config.GEMINI_API_KEY)
 
             if gemini_response_text is not None and gemini_response_text.strip():
@@ -430,7 +376,7 @@
                     ts = data.generate_readable_timestamp()
                     data.add_notification(author_name_fixed, f"{ts} - Your natural language command was processed by {model_name} but resulted in no specific action.")
                     print(f"User {author_name_fixed}, model {model_name}: NL command processed, no action from AI output '{gemini_response_text}'.")
-                    return # Successfully processed by AI, but no command output.
+                    return
 
                 executed_at_least_one = False
                 known_commands = ["s", "sub", "can", "canall", "found", "add", "sendco"]
@@ -439,44 +385,34 @@
                     cmd_line = cmd_line.strip()
                     if cmd_line:
                         gemini_command_parts = cmd_line.split(" ")
-                        if not gemini_command_parts: continue
+                        if not gemini_command_parts:
+                            continue
 
                         actual_command_keyword = gemini_command_parts[0].lower()
 
                         if actual_command_keyword in known_commands:
                             print(f"User {author_name_fixed}, model {model_name}: Executing AI generated command: !{actual_command_keyword} {' '.join(gemini_command_parts[1:])}")
-                            # process_comment_command expects the author name and the full command parts list
-                            # where the first part is the command including "!"
                             process_comment_command(comment_author, [f"!{actual_command_keyword}"] + gemini_command_parts[1:])
                             executed_at_least_one = True
                         else:
                             ts = data.generate_readable_timestamp()
                             error_msg = f"{ts} - Skipped unknown command from AI ({model_name}): '{cmd_line}'."
-                            print(error_msg) # Also print to server log for debugging
+                            print(error_msg)
                             data.add_notification(author_name_fixed, error_msg)
 
                 if executed_at_least_one:
-                    # Optionally, notify user that command from AI was run
-                    # ts = data.generate_readable_timestamp()
-                    # data.add_notification(author_name_fixed, f"{ts} - Your natural language command was successfully executed by {model_name}.")
-                    return # Stop trying other models if commands were processed
+                    return
                 elif not executed_at_least_one and potential_commands and potential_commands[0].strip():
-                    # AI returned something, but it wasn't a runnable command (e.g. just text, or unknown command)
                     ts = data.generate_readable_timestamp()
                     msg = f"{ts} - AI ({model_name}) processed your request but didn't return a recognized command. AI Output: '{gemini_response_text}'"
                     data.add_notification(author_name_fixed, msg)
                     print(f"User {author_name_fixed}, model {model_name}: AI output not a recognized command: '{gemini_response_text}'.")
-                    return # Handled by this model, even if not runnable.
-            else: # Gemini returned None or empty string
+                    return
+            else:
                 print(f"Model {model_name} returned no valid response or an empty response for user {author_name_fixed}. Response: '{gemini_response_text}'")
-                # Optionally notify user model failed, or just try next model silently
-                # ts = data.generate_readable_timestamp()
-                # data.add_notification(author_name_fixed, f"{ts} - Model {model_name} could not process your request at this time.")
-                # Continue to the next model (fallback)
         else:
             print(f"Rate limit check failed for user {author_name_fixed}, model {model_name}.")
 
-    # If loop finishes, all models failed or were rate-limited
     ts = data.generate_readable_timestamp()
     final_msg = f"{ts} - Sorry, your natural language command could not be processed at this time. All models are currently unavailable or rate-limited."
     data.add_notification(author_name_fixed, final_msg)
